# Copyright 2021-2022 Toyota Research Institute.  All rights reserved.
"""Base dataset class compliant with the TRI-ML Data Governance Policy (DGP), which standardizes
TRI's data formats.

Please refer to `dgp/proto/dataset.proto` for the exact specifications of our DGP
and to `dgp/proto/annotations.proto` for the expected structure for annotations.
"""
import glob
import hashlib
import logging
import os
import random
import time
from collections import ChainMap, OrderedDict, defaultdict
from functools import lru_cache, partial
from multiprocessing import Pool, cpu_count

import numpy as np
import pandas as pd
import xarray as xr
from diskcache import Cache
from PIL import Image

from dgp import (AUTOLABEL_FOLDER, CALIBRATION_FOLDER, DGP_CACHE_DIR, ONTOLOGY_FOLDER, SCENE_JSON_FILENAME)
from dgp.annotations import ANNOTATION_REGISTRY, ONTOLOGY_REGISTRY
from dgp.constants import ANNOTATION_KEY_TO_TYPE_ID, ANNOTATION_TYPE_ID_TO_KEY
from dgp.proto import dataset_pb2, radar_point_cloud_pb2
from dgp.proto.dataset_pb2 import DatasetMetadata as DatasetMetadataPb2
from dgp.proto.dataset_pb2 import SceneDataset as SceneDatasetPb2
from dgp.proto.sample_pb2 import SampleCalibration
from dgp.proto.scene_pb2 import Scene as ScenePb2
from dgp.utils.camera import Camera
from dgp.utils.pose import Pose
from dgp.utils.protobuf import open_pbobject

AVAILABLE_DATUM_TYPES = ("image", "point_cloud")
AVAILABLE_DISTORTION_PARAMS = (
    'k1',
    'k2',
    'k4',
    'k5',
    'k6',
    'p1',
    'p2',
    'alpha',
    'beta',
    'xi',
    's1',
    's2',
    's3',
    's4',
    'taux',
    'tauy',
    'fov',
    'fisheye',
    'w',
)


class SceneContainer:
    """Object-oriented container for assembling datasets from collections of scenes.
    Each scene is fully described within a sub-directory with an associated scene.json file.

    This class also provides functionality for reinjecting autolabeled scenes into other scenes.
    """
    random_str = ''.join([str(random.randint(0, 9)) for _ in range(5)])
    cache_suffix = os.environ.get('DGP_SCENE_CACHE_SUFFIX', random_str)
    cache_dir = os.path.join(DGP_CACHE_DIR, f'dgp_diskcache_{cache_suffix}')
    logging.debug(f'using {cache_dir} for dgp scene container disk cache')
    SCENE_CACHE = Cache(cache_dir)

    def __init__(
        self,
        scene_path,
        directory=None,
        autolabeled_scenes=None,
        is_datums_synchronized=False,
        use_diskcache=True,
        skip_missing_data=False
    ):
        """Initialize a scene with a scene object and optionally provide the
        directory containing the scene.json to gather additional information
        for directory-based dataset loading mode.

        Parameters
        ----------
        scene_path: str
            Path to the Scene object containing data samples.

        directory: str, default: None
            Optional directory containing scene_<sha1>.json.

        autolabeled_scenes: dict, default: None
            Dictionary mapping <autolabel_key> (defined as:`autolabel_model`/`annotation_key`) to autolabeled SceneContainer.

        is_datums_synchronized: bool, default: False
            If True, sample-level synchronization is required i.e. each sample must contain all datums specified in the requested
            `datum_names`, and all samples in this scene must contain the same number of datums.
            If False, sample-level synchronization is not required i.e. samples are allowed to have different sets of datums.

        use_diskcache: bool, default: True
            If True, cache ScenePb2 object using diskcache. If False, save the object in memory.
            NOTE: Setting use_diskcache to False would exhaust the memory if have a large number of scenes.

        skip_missing_data: bool, default: False
            If True, check for missing files and skip during datum index building.

        """
        self.scene_path = scene_path
        self.directory = directory
        self.autolabeled_scenes = autolabeled_scenes
        self.is_datums_synchronized = is_datums_synchronized
        self.use_diskcache = use_diskcache
        self._scene = None
        self.selected_datums = None
        self.requested_annotations = None
        self.requested_autolabels = None
        self.skip_missing_data = skip_missing_data
        logging.debug(f"Loading Scene-based dataset from {self.directory}")

    def select_datums(self, datum_names, requested_annotations=None, requested_autolabels=None):
        """Select a set of datums by name to be used in the scene.

        Parameters
        ----------
        datum_names: list
            List of datum names to be used for instance of dataset

        requested_annotations: tuple, default: None
            Tuple of annotation types, i.e. ('bounding_box_2d', 'bounding_box_3d'). Should be equivalent
            to directory containing annotation from dataset root.

        requested_autolabels: tuple[str], default: None
            Tuple of annotation types similar to `requested_annotations`, but associated with a particular autolabeling model.
            Expected format is "<model_id>/<annotation_type>"
        """
        if not isinstance(datum_names, (list, tuple)) or len(datum_names) == 0:
            raise ValueError('Provide a set of datum names as a list.')
        assert len(set(datum_names)
                   ) == len(datum_names), ('Select datum names uniquely, you provided the same datum name twice!')
        self.selected_datums = sorted(set(datum_names))

        self.requested_annotations = set(requested_annotations) if requested_annotations else ()
        assert all([annotation in ANNOTATION_KEY_TO_TYPE_ID for annotation in self.requested_annotations])

        self.requested_autolabels = set(requested_autolabels) if requested_autolabels is not None else ()
        logging.debug(f'Selected datums: {", ".join(datum_names)}')

    def get_datum(self, sample_idx_in_scene, datum_name):
        """Get datum given its sample_idx_in_scene and the datum name.

        Parameters
        ----------
        sample_idx_in_scene: int
            Index of the sample within the scene.

        datum_name: str
            Name of the datum within sample

        Returns
        -------
        datum: Datum
            Datum at sample_idx_in_scene and datum_name for the scene.
        """
        datum_idx_in_scene = self.datum_index[sample_idx_in_scene].loc[datum_name].data
        return self.data[datum_idx_in_scene]

    def get_sample(self, sample_idx_in_scene):
        """Get sample given its sample_idx_in_scene.

        NOTE: Some samples may be removed during indexing. These samples will
        NOT be returned by this function. An unmodified list of samples
        can be accessed via the `samples` property on each SceneContainer.

        Parameters
        ----------
        sample_idx_in_scene: int
            Index of the sample within the scene.

        Returns
        -------
        sample: Sample
            Sample indexed at sample_idx_in_scene for the scene.
        """
        assert sample_idx_in_scene >= 0 and sample_idx_in_scene < len(self.datum_index)
        return self.samples[self.datum_index.coords["samples"][sample_idx_in_scene].data]

    @lru_cache(maxsize=None)
    def get_datum_type(self, datum_name):
        """Get datum type based on the datum name"""
        for datum in self.data:
            if datum.id.name.lower() == datum_name.lower():
                return datum.datum.WhichOneof('datum_oneof')
        return None

    @property
    @lru_cache(maxsize=None)
    def datum_names(self):
        """"Gets the list of datums names available within a scene."""
        logging.debug(f'Listing all available datum names in scene={self}.')
        return list(set([datum.id.name.lower() for datum in self.data]))

    @property
    def scene(self):
        """ Returns scene.
        - If self.use_diskcache is True: returns the cached `_scene` if available, otherwise load the 
          scene and cache it.
        - If self.use_diskcache is False: returns `_scene` in memory if the instance has attribute
          `_scene`, otherwise load the scene and save it in memory.
          NOTE: Setting use_diskcache to False would exhaust the memory if have a large number of scenes.
        """
        if self.use_diskcache:
            if self.scene_path in SceneContainer.SCENE_CACHE:
                _scene = SceneContainer.SCENE_CACHE.get(self.scene_path)
                if _scene is not None:
                    return _scene
            _scene = open_pbobject(self.scene_path, ScenePb2)
            SceneContainer.SCENE_CACHE.add(self.scene_path, _scene)
            return _scene
        else:
            if self._scene is None:
                self._scene = open_pbobject(self.scene_path, ScenePb2)
            return self._scene

    @property
    def data(self):
        """Returns the scene data."""
        return self.scene.data

    @property
    def samples(self):
        """Returns the scene samples."""
        return self.scene.samples

    @property
    def ontology_files(self):
        """Returns the ontology files for a scene.

        Returns
        -------
        ontology_files: dict
            Maps annotation_key -> filename

            For example:
            filename = scene.ontology_files['bounding_box_2d']
        """
        # Load ontology files.
        ontology_files = {
            ANNOTATION_TYPE_ID_TO_KEY[ann_id]: os.path.join(self.directory, ONTOLOGY_FOLDER, "{}.json".format(f))
            for ann_id, f in self.scene.ontologies.items()
        }

        # Load autolabeled items in the scene.
        if self.autolabeled_scenes is not None:
            # Merge autolabeled scene ontologies into base scene ontology index.
            # Per autolabeled scene, we should only have a single ontology file.

            # TODO: maybe remove this single ontology file constraint
            # no reason to have an autolabel be 1-1, the same scene can/should
            # be used for multiple annotations types because a single model can/should/will
            # output multiple predictions.

            ontology_files.update({
                autolabel_key: list(autolabeled_scene.ontology_files.values())[0]
                for autolabel_key, autolabeled_scene in self.autolabeled_scenes.items()
            })

        return ontology_files

    @property
    def autolabels(self):
        """"Associate autolabels to datums. Iterate through datums, and if that datum has a corresponding autolabel,
        add it to the `autolabel` object. Example resulting autolabel map is:
        {
            <datum_hash>: {
                <autolabel_key>: <autolabeled_annotation>
                ...
            }
            ...
        }
        """
        autolabels = defaultdict(dict)
        if self.autolabeled_scenes is None:
            return autolabels

        # Load autolabeled items in the scene.
        for datum_idx, datum in enumerate(self.data):
            datum_type = datum.datum.WhichOneof('datum_oneof')
            for autolabel_key, autolabeled_scene in self.autolabeled_scenes.items():
                (_, annotation_key) = os.path.split(autolabel_key)
                requested_annotation_id = ANNOTATION_KEY_TO_TYPE_ID[annotation_key]
                annotations = getattr(autolabeled_scene.data[datum_idx].datum, datum_type).annotations
                if requested_annotation_id in annotations:
                    autolabels[datum.key][autolabel_key] = annotations[requested_annotation_id]
        return autolabels

    @property
    def calibration_files(self):
        """Returns the calibration index for a scene.

        Returns
        -------
        calibration_table: dict
            Maps (calibration_key, datum_key) -> (p_WS, Camera)

            For example:
            (p_WS, Camera) = self.calibration_table[(calibration_key, datum_name)]
        """
        if self.directory is None:
            return None
        if not self.directory.startswith("s3://"):
            assert os.path.exists(self.directory), 'Path {} does not exist'.format(self.directory)
        logging.debug('Loading all scene calibrations in {}'.format(self.directory))
        calibration_files = glob.glob(os.path.join(self.directory, CALIBRATION_FOLDER, "*.json"))
        return calibration_files

    @property
    @lru_cache(maxsize=None)
    def annotation_index(self):
        """Build 2D boolean DataArray for annotations. Rows correspond to the `datum_idx_in_scene`
        and columns correspond to requested annotation types.

        For example:
        ```
        +----+-------------------+-------------------+-----+
        |    | "bounding_box_2d" | "bounding_box_3d" | ... |
        +----+-------------------+-------------------+-----+
        |  0 | False             | True              |     |
        |  1 | True              | True              |     |
        |  2 | False             | False             |     |
        | .. | ..                | ..                |     |
        +----+-------------------+-------------------+-----+
        ```
        Returns
        -------
        scene_annotation_index: xr.DataArray
            Boolean index of annotations for this scene
        """
        logging.debug(f"Building annotation index for scene {self.scene_path}")

        total_annotations = list(self.requested_annotations)
        if self.autolabeled_scenes is not None:
            total_annotations += list(self.autolabeled_scenes.keys())

        scene_annotation_index = xr.DataArray(
            np.zeros((len(self.data), len(total_annotations)), dtype=np.bool),
            dims=["datums", "annotations"],
            coords={"annotations": total_annotations}
        )

        requested_annotation_ids = [ANNOTATION_KEY_TO_TYPE_ID[ann] for ann in self.requested_annotations]

        autolabel_ids = {}
        if self.autolabeled_scenes is not None:
            autolabel_ids = {ann: ANNOTATION_KEY_TO_TYPE_ID[ann.split('/')[1]] for ann in self.autolabeled_scenes}

        for datum_idx_in_scene, datum in enumerate(self.data):
            datum_annotations = BaseDataset.get_annotations(datum).keys()
            has_annotation = [ann_id in datum_annotations for ann_id in requested_annotation_ids]

            # Find out which autolabels are present
            has_autolabel = []
            for key, ann_id in autolabel_ids.items():
                # TODO: make this robust to missing data
                datum = self.autolabeled_scenes[key].data[datum_idx_in_scene]
                datum_annotations = BaseDataset.get_annotations(datum).keys()
                if ann_id in datum_annotations:
                    has_autolabel.append(True)
                else:
                    has_autolabel.append(False)

            scene_annotation_index[datum_idx_in_scene] = has_annotation + has_autolabel

        logging.debug(f'Done building annotation index for scene {self.scene_path}')
        return scene_annotation_index

    @property
    @lru_cache(maxsize=None)
    def datum_index(self):
        """Build a multidimensional DataArray to represent a scene.
        Rows correspond to samples, and columns correspond to datums. The value at each location
        is the `datum_idx_in_scene`, which can be used to directly fetch the desired datum
        given a sample index and datum name.

        For example:
        ```
        +----+-------------+-------------+---------+-----+
        |    | "camera_01" | "camera_02" | "lidar" | ... |
        +----+-------------+-------------+---------+-----+
        |  0 |           0 |           1 |       2 |     |
        |  1 |           9 |          10 |      11 |     |
        |  2 |          18 |          19 |      20 |     |
        | .. |          .. |          .. |         |     |
        +----+-------------+-------------+---------+-----+
        ```

        Returns
        -------
        scene_datum_index: xr.DataArray
            2D index describing samples and datums
        """
        logging.debug(f'Building datum index for scene {self.scene_path}')
        scene_datum_index = xr.DataArray(
            -np.ones((len(self.samples), len(self.selected_datums)), dtype=np.int32),
            dims=['samples', 'datums'],
            coords={
                "samples": list(range(len(self.samples))),
                "datums": list(self.selected_datums)
            }
        )
        datum_key_to_idx_in_scene = {
            datum.key: (datum.id.name.lower(), idx)
            for idx, datum in enumerate(self.data)
            if datum.id.name.lower() in self.selected_datums
        }

        num_datums = 0
        bad_datums = 0
        for sample_idx_in_scene, sample in enumerate(self.scene.samples):
            for datum_key in sample.datum_keys:
                # If key is not available, the datum name is not among the requested datum_names.
                if datum_key not in datum_key_to_idx_in_scene:
                    continue
                datum_name, datum_idx_in_scene = datum_key_to_idx_in_scene[datum_key]

                # Skip missing data only if desired
                if self.skip_missing_data and not self.check_datum_file(datum_idx_in_scene):
                    bad_datums += 1
                    continue

                scene_datum_index[sample_idx_in_scene].loc[datum_name] = datum_idx_in_scene
                num_datums += 1

        assert len(datum_key_to_idx_in_scene) == bad_datums + num_datums, "Duplicated datum_key"

        if self.is_datums_synchronized:
            # Remove incomplete samples
            scene_datum_index = scene_datum_index[(scene_datum_index >= 0).all(axis=1)]
        logging.debug(f'Done building datum index for scene {self.scene_path}')
        return scene_datum_index

    @property
    @lru_cache(maxsize=None)
    def metadata_index(self):
        """Helper for building metadata index.

        TODO: Need to verify that the hashes are unique, and these lru-cached
        properties are consistent across disk-cached reads.
        """
        logging.debug(f'Building metadata index for scene {self.scene_path}')
        SAMPLE_IDX_IN_SCENE = 0
        scene = self.scene
        return {
            'log_id': scene.log,
            'timestamp': scene.samples[SAMPLE_IDX_IN_SCENE].id.timestamp.ToMicroseconds(),
            'scene_name': scene.name,
            'scene_description': scene.description
        }

    def __repr__(self):
        return "SceneContainer[{}][Samples: {}]".format(self.directory, len(self.samples))

    def check_files(self):
        """
        Checks if scene and calibration files exist
        Returns
        -------
        bool: True if scene and calibration files exist
        """

        if not os.path.exists(self.scene_path):
            logging.debug(f'Missing {self.scene_path}')
            return False

        for f in self.calibration_files:
            if not os.path.exists(f):
                logging.debug(f'Missing {f}')
                return False

        return True

    def check_datum_file(self, datum_idx_in_scene):
        """
        Checks if datum file exists
        Parameters
        ---------
        datum_idx_in_scene: int
            Index of datum in this scene

        Returns
        -------
        bool: True if datum file exists
        """
        datum = self.data[datum_idx_in_scene]
        if datum.datum.HasField('image'):
            filename = datum.datum.image.filename
        elif datum.datum.HasField('point_cloud'):
            filename = datum.datum.point_cloud.filename
        elif datum.datum.HasField('file_datum'):
            filename = datum.datum.file_datum.datum.filename
        elif datum.datum.HasField('radar_point_cloud'):
            filename = datum.datum.radar_point_cloud.filename
        else:
            raise TypeError("Datum has unknown type {}".format(datum))

        filename = os.path.join(self.directory, filename)
        if os.path.exists(filename):
            return True
        else:
            logging.debug(f'Missing {filename}')
            return False

    def get_autolabels(self, sample_idx_in_scene, datum_name):
        """Get autolabels associated with a datum if available

        Parameters
        ----------
        scene_idx: int
            Index of the scene.

        sample_idx_in_scene: int
            Index of the sample within the scene at scene_idx.

        datum_name: str
            Name of the datum within sample

        Returns
        -------
        autolabels: dict
            Map of <autolabel_model>/<annotation_key> : <annotation_path>. Returns empty dictionary
            if no autolabels exist for that datum.
        """
        autolabels = dict()
        if self.autolabeled_scenes is None:
            return autolabels

        datum_idx_in_scene = self.datum_index[sample_idx_in_scene].loc[datum_name].data
        datum = self.data[datum_idx_in_scene]

        datum_type = datum.datum.WhichOneof('datum_oneof')
        for autolabel_key, autolabeled_scene in self.autolabeled_scenes.items():
            (_, annotation_key) = os.path.split(autolabel_key)
            requested_annotation_id = ANNOTATION_KEY_TO_TYPE_ID[annotation_key]
            # TODO: Autolabels have to be valid on construction, we do not have a good way to make sure that the
            # same datum_idx is valid here.
            annotations = getattr(autolabeled_scene.data[datum_idx_in_scene].datum, datum_type).annotations
            if requested_annotation_id in annotations:
                autolabels[autolabel_key] = annotations[requested_annotation_id]

        return autolabels


class DatasetMetadata:
    """A Wrapper Dataset metadata class to support two entrypoints for datasets
    (reading from dataset.json OR from a scene_dataset.json).
    Aggregates statistics and onotology_table when construct DatasetMetadata
    object for SceneDataset.

    Parameters
    ----------
    scenes: list[SceneContainer]
        List of SceneContainer objects to be included in the dataset.

    directory: str
        Directory of dataset.

    ontology_table: dict, default: None
        A dictionary mapping annotation key(s) to Ontology(s), i.e.:
        {
            "bounding_box_2d": BoundingBoxOntology[<ontology_sha>],
            "autolabel_model_1/bounding_box_2d": BoundingBoxOntology[<ontology_sha>],
            "semantic_segmentation_2d": SemanticSegmentationOntology[<ontology_sha>]
        }

    """
    def __init__(self, scenes, directory, ontology_table=None):
        assert directory is not None, 'Dataset directory is required, and cannot be None.'
        self.scenes = scenes
        self.directory = directory
        self.ontology_table = ontology_table

    @property
    @lru_cache(maxsize=None)
    def metadata(self):
        st = time.time()
        logging.info('Computing SceneDataset statistics on-the-fly.')
        with Pool(cpu_count()) as proc:
            stats = np.array(list(proc.map(DatasetMetadata._get_scene_container_count_mean_stddev, self.scenes)))
            counts, means, stddevs = stats[:, 0].reshape(-1, 1), stats[:, 1:4], stats[:, 4:]

        # Populate dataset metadata.
        metadata = DatasetMetadataPb2()
        metadata.statistics.image_statistics.count = int(np.sum(counts))
        metadata.statistics.image_statistics.mean.extend(np.sum(np.multiply(means, counts), axis=0) / np.sum(counts))
        metadata.statistics.image_statistics.stddev.extend(
            np.sum(np.multiply(stddevs, counts), axis=0) / np.sum(counts)
        )
        logging.info(f'SceneDataset statistics computed in {time.time() - st:.2f}s.')
        return metadata

    @staticmethod
    def _get_scene_container_count_mean_stddev(scene_container):
        stats = np.hstack([
            scene_container.scene.statistics.image_statistics.count,
            scene_container.scene.statistics.image_statistics.mean,
            scene_container.scene.statistics.image_statistics.stddev
        ])
        if len(stats) != 7:
            return np.zeros(7)
        return stats

    @classmethod
    def from_scene_containers(
        cls,
        scene_containers,
        requested_annotations=None,
        requested_autolabels=None,
        autolabel_root=None,
    ):
        """Load DatasetMetadata from Scene Dataset JSON.

        Parameters
        ----------
        scene_containers: list of SceneContainer
            List of SceneContainer objects.

        requested_annotations: List(str)
            List of annotations, such as ['bounding_box_3d', 'bounding_box_2d']

        requested_autolabels: List(str)
            List of autolabels, such as['model_a/bounding_box_3d', 'model_a/bounding_box_2d']

        autolabel_root: str, default: None
            Optional path to autolabel root directory
        """
        assert len(scene_containers), 'SceneContainers is empty.'
        requested_annotations = [] if requested_annotations is None else requested_annotations
        requested_autolabels = [] if requested_autolabels is None else requested_autolabels

        if not requested_annotations and not requested_autolabels:
            # Return empty ontology table
            return cls(scene_containers, directory=os.path.dirname(scene_containers[0].directory), ontology_table={})
        # For each annotation type, we enforce a consistent ontology across the
        # dataset (i.e. 2 different `bounding_box_3d` ontologies are not
        # permitted). However, an autolabel may support a different ontology
        # for the same annotation type. For example, the following
        # ontology_table is valid:
        # {
        #   "bounding_box_3d": BoundingBoxOntology,
        #   "bounding_box_2d": BoundingBoxOntology,
        #   "my_autolabel_model/bounding_box_3d": BoundingBoxOntology
        # }
        dataset_ontology_table = {}
        logging.info('Building ontology table.')
        st = time.time()

        # Determine scenes with unique ontologies based on the ontology file basename.
        # NOTE: We walk the directories instead of taking the ontology files directly from the scene proto purely for performance reasons,
        # a valid but slow method would be to call scene.ontology_files on every scene.
        unique_scenes = {
            os.path.basename(f): scene_container
            for scene_container in scene_containers
            for _, _, filenames in os.walk(os.path.join(scene_container.directory, ONTOLOGY_FOLDER)) for f in filenames
        }

        # Do the same as above but for the autolabel scenes
        # autolabels are in autolabel_root/<scene_dir>/autolabels/model_name/...>
        if requested_autolabels is not None and len(scene_containers) > 0:
            if autolabel_root is None:
                autolabel_root = os.path.dirname(scene_containers[0].directory)

            all_ontology_files = glob.glob(os.path.join(autolabel_root, '**', ONTOLOGY_FOLDER, '*'), recursive=True)

            # Extract just the scene directory from the files found above
            onotology_file_scene_dirs = [
                os.path.dirname(os.path.relpath(f, autolabel_root)).split('/')[0] for f in all_ontology_files
            ]

            # The contract with autolabels is that the scene directory name for the autolabel must match that of the non autolabel scene
            # therefore we can find the original scene container by the directory
            scene_dir_to_scene = {
                os.path.basename(scene_container.directory): scene_container
                for scene_container in scene_containers
            }
            unique_autolabel_scenes = {
                os.path.basename(f): scene_dir_to_scene[k]
                for f, k in zip(all_ontology_files, onotology_file_scene_dirs)
                if k in scene_dir_to_scene
            }
            unique_scenes.update(unique_autolabel_scenes)

        # Parse through relevant scenes that have unique ontology keys.
        for _, scene_container in unique_scenes.items():
            for ontology_key, ontology_file in scene_container.ontology_files.items():
                # Keys in `ontology_files` may correspond to autolabels,
                # so we strip those prefixes when instantiating `Ontology` objects
                _autolabel_model, annotation_key = os.path.split(ontology_key)

                # Look up ontology for specific annotation type
                if annotation_key in ONTOLOGY_REGISTRY:

                    # Skip if we don't require this annotation/autolabel
                    if _autolabel_model:
                        if ontology_key not in requested_autolabels:
                            continue
                    else:
                        if annotation_key not in requested_annotations:
                            continue

                    ontology_spec = ONTOLOGY_REGISTRY[annotation_key]

                    # No need to add ontology-less tasks to the ontology table.
                    if ontology_spec is None:
                        continue

                    # If ontology and key have not been added to the table, add it.
                    if ontology_key not in dataset_ontology_table:
                        dataset_ontology_table[ontology_key] = ontology_spec.load(ontology_file)

                    # If we've already loaded an ontology for this annotation type, make sure other scenes have the same ontology
                    else:
                        assert dataset_ontology_table[ontology_key] == ontology_spec.load(
                            ontology_file
                        ), "Inconsistent ontology for key {}.".format(ontology_key)

                # In case an ontology type is not implemented yet
                else:
                    raise Exception(f"Ontology for key {ontology_key} not found in registry!")

        logging.info(f'Ontology table built in {time.time() - st:.2f}s.')
        return cls(
            scene_containers,
            directory=os.path.dirname(scene_containers[0].directory),
            ontology_table=dataset_ontology_table
        )

    @staticmethod
    def get_dataset_splits(dataset_json):
        """Get a list of splits in the dataset.json.

        Parameters
        ----------
        dataset_json: str
            Full path to the dataset json holding dataset metadata, ontology, and image and annotation paths.

        Returns
        -------
        dataset_splits: list of str
            List of dataset splits (train | val | test | train_overfit).

        """
        assert dataset_json.endswith('.json'), 'Please provide a dataset.json file.'
        dataset = open_pbobject(dataset_json, SceneDatasetPb2)
        return [
            dataset_pb2.DatasetSplit.DESCRIPTOR.values_by_number[split_index].name.lower()
            for split_index in dataset.scene_splits
        ]


class BaseDataset:
    """A base class representing a Dataset. Provides utilities for parsing and slicing
    DGP format datasets.

    Parameters
    ----------
    dataset_metadata: DatasetMetadata
        Dataset metadata object that encapsulates dataset-level metadata for
        both operating modes (scene or JSON).

    scenes: list[SceneContainer]
        List of SceneContainer objects to be included in the dataset.

    datum_names: list, default: None
        List of datum names (str) to be considered in the dataset.

    requested_annotations: tuple[str], default: None
        Tuple of desired annotation keys, i.e. ('bounding_box_2d', 'bounding_box_3d'). Should match directory
        name containing annotations from dataset root.

    requested_autolabels: tuple[str], default: None
        Tuple of annotation keys similar to `requested_annotations`, but associated with a particular autolabeling model.
        Expected format is "<autolabel_model>/<annotation_key>"

    split: str, default: None
        Split of dataset to read ("train" | "val" | "test" | "train_overfit").
        If the split is None, the split type is not known and the dataset can
        be used for unsupervised / self-supervised learning.

    autolabel_root: str, default: None
       Optional path to autolabel root directory
    """
    def __init__(
        self,
        dataset_metadata,
        scenes,
        datum_names,
        requested_annotations=None,
        requested_autolabels=None,
        split=None,
        autolabel_root=None,
    ):
        logging.info(f'Instantiating dataset with {len(scenes)} scenes.')
        # Dataset metadata
        self.dataset_metadata = dataset_metadata

        # Make sure requested annotation keys match protos
        if requested_annotations is not None:
            assert all(
                annotation in ANNOTATION_KEY_TO_TYPE_ID for annotation in requested_annotations
            ), "Invalid annotation key requested!"
            self.requested_annotations = requested_annotations
        else:
            self.requested_annotations = ()

        if requested_autolabels is not None:
            assert all(
                os.path.basename(autolabel) in ANNOTATION_KEY_TO_TYPE_ID for autolabel in requested_autolabels
            ), "Invalid autolabel annotation key requested!"
            self.requested_autolabels = requested_autolabels
        else:
            self.requested_autolabels = ()

        self.split = split

        # Scenes management
        self.scenes = scenes
        # Check datum names, and normalize them.
        if not isinstance(datum_names, (tuple, list)):
            raise ValueError('Invalid datum_names provided, provide a list.')
        datum_names = [_d.lower() for _d in datum_names]

        # Select subset of datums after scenes have been initialized.
        # If datum_names is None, select all datum(s) as items.
        # Otherwise, select a subset of specified datum_names
        self._select_datums(
            datum_names, requested_annotations=requested_annotations, requested_autolabels=requested_autolabels
        )

        # Calibration index
        # >>> (p_WS, Camera) = self.calibration_table[(calibration_key, datum_name)]
        self.calibration_table = self._build_calibration_table(scenes)

        # Build index for each scene. See `SceneContainer.datum_index` for more details
        self.datum_index = self._build_datum_index()

        # Dataset item index
        # This is the main index into the pytorch Dataset, where the index is
        # used to retrieve the item in the dataset via __getitem__.
        self.dataset_item_index = self._build_item_index()

        # Metadata item index (now a cached property).
        # This index is maintained to keep the traceability of samples within a
        # dataset, and to additionally allow downstream sampling techniques
        # from sample-level or scene-level metadata.
        # For example:
        # >> sample_metadata = self.metadata_index[(scene_idx, sample_idx_scene)]
        self.additional_metadata = None
        self.autolabel_root = autolabel_root
        if self.autolabel_root is not None:
            self.autolabel_root = os.path.abspath(self.autolabel_root)

    @staticmethod
    def _extract_scenes_from_scene_dataset_json(
        dataset_json,
        split='train',
        requested_autolabels=None,
        is_datums_synchronized=False,
        use_diskcache=True,
        skip_missing_data=False,
        dataset_root=None,
        autolabel_root=None,
    ):
        """Extract scene objects and calibration from the scene dataset JSON
        for the appropriate split.

        Parameters
        ----------
        dataset_json: str
            Path of the dataset.json

        split: str, default: 'train'
            Split of dataset to read ("train" | "val" | "test" | "train_overfit").

        requested_autolabels: tuple[str], default: None
            Tuple of strings of format "<autolabel_model>/<annotation_key>"

        is_datums_synchronized: bool, default: False
            If True, sample-level synchronization is required i.e. each sample must contain all datums specified in the requested
            `datum_names`, and all samples in this scene must contain the same number of datums.
            If False, sample-level synchronization is not required i.e. samples are allowed to have different sets of datums.

        use_diskcache: bool, default: True
            If True, cache ScenePb2 object using diskcache. If False, save the object in memory.
            NOTE: Setting use_diskcache to False would exhaust the memory if have a large number of scenes in this scene dataset.

        skip_missing_data: bool, default: False
            If True, check for missing scene and datum files. These will be skipped during datum index building.

        dataset_root: str
            Optional path to dataset root folder. Useful if dataset scene json is not in the same directory as the rest of the data.

        autolabel_root: str, default: None
            Optional path to autolabel root directory.

        Returns
        -------
        scene_containers: list
            List of SceneContainer objects.
        """
        # Identify splits
        assert split in ("train", "val", "test", "train_overfit")
        split_enum = {
            "train": dataset_pb2.TRAIN,
            "val": dataset_pb2.VAL,
            "test": dataset_pb2.TEST,
            "train_overfit": dataset_pb2.TRAIN_OVERFIT
        }[split]

        # Load the dataset and dataset root
        if not dataset_json.startswith("s3://"):
            assert os.path.exists(dataset_json), 'Path {} does not exist'.format(dataset_json)
        logging.info("Loading dataset from {}, split={}".format(dataset_json, split))

        scene_dataset_root = dataset_root
        if dataset_root is None:
            scene_dataset_root = os.path.dirname(dataset_json)
        scene_dataset = open_pbobject(dataset_json, SceneDatasetPb2)

        logging.info("Generating scenes for split={}".format(split))
        st = time.time()
        scene_jsons = [
            os.path.join(scene_dataset_root, _f) for _f in list(scene_dataset.scene_splits[split_enum].filenames)
        ]

        # Load all scene containers in parallel.
        with Pool(cpu_count()) as proc:
            scene_containers = list(
                proc.map(
                    partial(
                        BaseDataset._get_scene_container,
                        requested_autolabels=requested_autolabels,
                        is_datums_synchronized=is_datums_synchronized,
                        use_diskcache=use_diskcache,
                        skip_missing_data=skip_missing_data,
                        autolabel_root=autolabel_root,
                    ), scene_jsons
                )
            )
        # Filter out scenes with missing data.
        full_length = len(scene_containers)
        if skip_missing_data:
            scene_containers = [scene for scene in scene_containers if scene.check_files()]
            num_bad_scenes = full_length - len(scene_containers)
            if num_bad_scenes > 0:
                logging.info(f'Skipping {num_bad_scenes}/{full_length} scenes with missing files.')

        logging.info("Scene generation completed in {:.2f}s".format(time.time() - st))
        return scene_containers

    @staticmethod
    def _extract_metadata_from_scene_dataset_json(dataset_json):
        """Extract dataset's existing metadata from the scene dataset JSON.

        Parameters
        ----------
        dataset_json: str
            Full path to the dataset json holding dataset metadata, ontology, and image and annotation paths.

        Returns
        -------
        dataset.metadata: dataset_pb2.DatasetMetadata
            Metadata existing in the dataset.

        """
        assert dataset_json.endswith('.json'), 'Please provide a dataset.json file.'
        dataset = open_pbobject(dataset_json, SceneDatasetPb2)
        return dataset.metadata

    @staticmethod
    def _extract_scene_from_scene_json(
        scene_json,
        requested_autolabels=None,
        is_datums_synchronized=False,
        use_diskcache=True,
        skip_missing_data=False,
        autolabel_root=None,
    ):
        """Extract scene object and calibration from a single scene JSON.
        If autolabels are requested, inject them into the SceneContainer and merge ontologies

        Parameters
        ----------
        scene_json: str
            Path of the scene_<sha1>.json

        See `_extract_scenes_from_scene_dataset_json` for other parameters.

        Returns
        -------
        scene_container: SceneContainer
            SceneContainer, optionally with associated autolabels.

        """
        # Load the scene and scene root
        assert os.path.exists(scene_json), 'Path {} does not exist'.format(scene_json)
        scene_container = BaseDataset._get_scene_container(
            scene_json,
            requested_autolabels,
            is_datums_synchronized,
            use_diskcache=use_diskcache,
            skip_missing_data=skip_missing_data,
            autolabel_root=autolabel_root,
        )
        return scene_container

    @staticmethod
    def _get_scene_container(
        scene_json,
        requested_autolabels=None,
        is_datums_synchronized=False,
        use_diskcache=True,
        skip_missing_data=False,
        autolabel_root=None,
    ):

        scene_dir = os.path.dirname(scene_json)

        if requested_autolabels is not None:
            logging.debug(f"Loading autolabeled annotations from {scene_dir}.")
            autolabeled_scenes = _parse_autolabeled_scenes(
                scene_dir,
                requested_autolabels,
                autolabel_root=autolabel_root,
                skip_missing_data=skip_missing_data,
                use_diskcache=use_diskcache,
            )
        else:
            autolabeled_scenes = None

        logging.debug(f"Loading scene from {scene_json}")
        scene_container = SceneContainer(
            scene_json,
            directory=scene_dir,
            autolabeled_scenes=autolabeled_scenes,
            is_datums_synchronized=is_datums_synchronized,
            use_diskcache=use_diskcache,
            skip_missing_data=skip_missing_data,
        )
        return scene_container

    @staticmethod
    def _build_calibration_table(scene_containers):
        """Build calibration table from scenes.

        Parameters
        ----------
        scene_containers: List[SceneContainer]
            List of scene containers to extract calibration tables.

        Returns
        -------
        calibration_table: dict, default: None
            Calibration table used for looking up sample-level calibration.
        """
        # First get all calibration tables, then reduce to a single calibration table.
        st = time.time()
        logging.info("Build calibration table for all scenes.")
        calibration_files = [scene_container.calibration_files for scene_container in scene_containers]
        with Pool(cpu_count()) as proc:
            all_calibration_tables = list(proc.map(BaseDataset._get_scene_calibration_table, calibration_files))
        logging.info("Reduce calibration tables to unique keys.")
        calibration_table = dict(ChainMap(*all_calibration_tables))
        logging.info(f"Calibration table built in {time.time() - st:.2f}s.")
        return calibration_table

    @staticmethod
    def _get_scene_calibration_table(calibration_files):
        """Return a calibration object from filepaths"""
        calibration_table = {}
        for f in calibration_files:
            calibration = open_pbobject(f, SampleCalibration)
            calibration_key, _ = os.path.splitext(os.path.basename(f))
            for (name, intrinsic, extrinsic) in zip(calibration.names, calibration.intrinsics, calibration.extrinsics):
                p_WS = Pose.load(extrinsic)
                # If the intrinsics are invalid, i.e. fx = fy = 0, then it is
<<<<<<< HEAD
                # assumed to be a LIDAR or RADAR sensor.
=======
                # assumed to be a LIDAR sensor.

                # TODO: this needs a refactor for two reasons,
                # 1. This uses a hardcoded list of distortion parameters, it should instead use the proto defintion
                # 2. We probably want the camera class to calculate and cache the remaps for undistortion

                # Get a dictionary of distortion parameters
                distortion = {}
                for k in AVAILABLE_DISTORTION_PARAMS:
                    if hasattr(intrinsic, k):
                        distortion[k] = getattr(intrinsic, k)

>>>>>>> 031b6254
                cam = Camera.from_params(
                    intrinsic.fx, intrinsic.fy, intrinsic.cx, intrinsic.cy, p_WS, distortion=distortion
                ) if intrinsic.fx > 0 and intrinsic.fy > 0 else None
                calibration_table[(calibration_key, name.lower())] = (p_WS, cam)
        return calibration_table

    def _select_datums(self, datum_names=None, requested_annotations=None, requested_autolabels=None):
        """Select a set of datums by name to be used in the dataset
        and rebuild dataset index.

        Parameters
        ----------
        datum_names: list
            List of datum names to be used for instance of dataset

        requested_annotations: tuple, default: None
            Tuple of annotation types, i.e. ('bounding_box_2d', 'bounding_box_3d'). Should be equivalent
            to directory containing annotation from dataset root.

        requested_autolabels: tuple[str], default: None
            Tuple of annotation types similar to `requested_annotations`, but associated with a particular autolabeling model.
            Expected format is "<model_id>/<annotation_type>"
        """
        for scene in self.scenes:
            scene.select_datums(
                datum_names, requested_annotations=requested_annotations, requested_autolabels=requested_autolabels
            )

    @property
    def image_mean(self):
        return np.array(self.dataset_metadata.metadata.statistics.image_statistics.mean, dtype=np.float32)

    @property
    def image_stddev(self):
        return np.array(self.dataset_metadata.metadata.statistics.image_statistics.stddev, dtype=np.float32)

    def _build_item_index(self):
        """Builds an index of dataset items that refer to the scene index,
        sample index and selected datum names. __getitem__ indexes into this look up table.

        Returns
        -------
        item_index: list
            List of dataset items that contain index into
            (scene_idx, sample_idx_in_scene, (datum_name_1, datum_name_2, ...)).
        """
        raise NotImplementedError

    def __len__(self):
        """Return the length of the dataset."""
        raise NotImplementedError

    def __getitem__(self, index):
        """Get the dataset item at index."""
        raise NotImplementedError

    def __hash__(self):
        """Hashes the dataset instance that is consistent across Python instances."""
        logging.debug('Hashing dataset with dataset directory, split and datum-index')
        # TODO: create unique identifier for both scene and .json datasets. Esp. split info of Scene Dataset.
        return int(
            hashlib.md5(
                self.dataset_metadata.directory.encode() + str(self.dataset_item_index).encode() +
                str(self.split).encode()
            ).hexdigest(), 16
        )

    def get_scene_metadata(self, scene_idx):
        """Get scene-level metadata for the scene index.

        Parameters
        ----------
        scene_idx: int
            Index of scene.

        Returns
        -------
        scene_metadata: OrderedDict
            Additional scene-level metadata for the dataset item at index.
            Note: This is used for traceability and sampling purposes.
        """
        sample_idx_in_scene = 0
        metadata = self.scenes[scene_idx].metadata_index
        metadata.update({'scene_index': scene_idx, 'sample_index_in_scene': sample_idx_in_scene})
        return metadata

    @property
    @lru_cache(maxsize=None)
    def metadata_index(self):
        """Builds an index of metadata items that refer to the scene index,
        sample index index.

        Returns
        -------
        metadata_index: dict
            Dictionary of metadata for tuple key (scene_idx,
            sample_idx_in_scene) returning a dictionary of additional metadata
            information for the requested sample.
        """
        logging.info(f'Building metadata index for {len(self.scenes)} scenes, this will take a while.')
        st = time.time()

        # Build index on scene-level metadata.
        metadata_index = {}

        def _add_metadata_index_callback(scene_metadata_index):
            metadata_index[(scene_metadata_index['scene_index'], scene_metadata_index['sample_index_in_scene'])
                           ] = scene_metadata_index

        with Pool(cpu_count()) as proc:
            for scene_idx, scene in enumerate(self.scenes):  #pylint: disable=unused-variable
                proc.apply_async(
                    BaseDataset.get_scene_metadata, args=(scene_idx), callback=_add_metadata_index_callback
                )
            proc.close()
            proc.join()

        # Create dataset with additional metadata.
        dataset_df = pd.DataFrame(list(metadata_index.values()))
        if self.additional_metadata is not None:
            # Note: For now, we're only merging/joining on
            # log-level metadata. We pick the first item in the metadata dataframe
            # grouped by the log_id.
            assert 'scene_name' in dataset_df.columns, 'scene_name not in provided metadata'

            # Drop log_id before joining tables (since this column is redundant across tables)
            orig_length = len(dataset_df)
            dataset_df = pd.merge(dataset_df.drop(columns=['log_id']), self.additional_metadata, on='scene_name')
            logging.info('Reducing dataset from {} to {}'.format(orig_length, len(dataset_df)))

            # Update metadata_index
            metadata_index = {}
            for _, row in dataset_df.iterrows():
                metadata_index[(row['scene_index'], row['sample_index_in_scene'])] = row.to_dict()
        logging.info(f'Metadata index built in {time.time() - st:.2f}s.')
        return metadata_index

    @staticmethod
    def _datum_index_for_scene(scene):
        return scene.datum_index

    def _build_datum_index(self):
        """Build index of datums for each scene. See `SceneContainer.datum_index`
        for details.
        """
        logging.info('Building datum index, this will take a while..')
        st = time.time()
        with Pool(cpu_count()) as proc:
            datum_index = list(proc.map(BaseDataset._datum_index_for_scene, self.scenes))
        logging.info('Building datum index completed in {:.2f} s'.format(time.time() - st))
        return datum_index

    @staticmethod
    def _annotation_index_for_scene(scene):
        return scene.annotation_index

    def _build_annotation_index(self):
        """Build index of annotations for each scene. See `SceneContainer.annotation_index`
        for details.
        """
        logging.info('Building annotation index')
        st = time.time()
        with Pool(cpu_count()) as proc:
            annotation_index = list(proc.map(BaseDataset._datum_index_for_scene, self.scenes))
        logging.info('Building annotation index completed in {:.2f} s'.format(time.time() - st))
        return annotation_index

    @staticmethod
    def _datum_names_for_scene(scene):
        return scene.datum_names

    def list_datum_names_available_in_all_scenes(self):
        """"Gets the set union of available datums names across all scenes.
        We assume that all samples in a scene have the same datums
        available.

        Returns
        -------
        available_datum_names: list
            DatumId.name which are available across all scenes.
        """
        with Pool(cpu_count()) as proc:
            available_datum_names = set(proc.map(BaseDataset._datum_names_for_scene, self.scenes))
        return list(available_datum_names)

    def get_sample(self, scene_idx, sample_idx_in_scene):
        """Get sample given its scene index and sample_idx_in_scene.

        NOTE: Some samples may be removed during indexing. These samples will
        NOT be returned by this function. An unmodified list of samples
        can be accessed via the `samples` property on each SceneContainer.

        Parameters
        ----------
        scene_idx: int
            Index of the scene.

        sample_idx_in_scene: int
            Index of the sample within the scene at scene_idx.

        Returns
        -------
        sample: Sample
            Sample indexed at scene_idx and sample_idx_in_scene.
        """
        return self.scenes[scene_idx].get_sample(sample_idx_in_scene)

    def get_datum(self, scene_idx, sample_idx_in_scene, datum_name):
        """Get datum given its scene index, sample_idx_in_scene, and datum_name

        Parameters
        ----------
        scene_idx: int
            Index of the scene.

        sample_idx_in_scene: int
            Index of the sample within the scene at scene_idx.

        datum_name: str
            Name of datum within simple

        Returns
        -------
        datum: Datum
            Datum indexed at scene_idx, sample_idx_in_scene with the given datum_name.
        """
        return self.scenes[scene_idx].get_datum(sample_idx_in_scene, datum_name)

    def load_datum(self, scene_idx, sample_idx_in_scene, datum_name):
        """Load a datum given a sample and a datum name

        Parameters
        ----------
        scene_idx: int
            Index of the scene.

        sample_idx_in_scene: int
            Index of the sample within the scene at scene_idx.

        datum_name: str
            Name of the datum within sample

        Returns
        -------
        datum: parsed datum type
            For different datums, we return different types.
            For image types, we return a PIL.Image
            For point cloud types, we return a numpy float64 array
        """
        # Get which scene datum comes from, otherwise use dataset directory
        scene_dir = self.scenes[scene_idx].directory
        datum = self.get_datum(scene_idx, sample_idx_in_scene, datum_name)

        # Images are either stored in png/jpg and converted to RGB format.
        if datum.datum.HasField('image'):
            return Image.open(os.path.join(scene_dir, datum.datum.image.filename)).convert('RGB')
        # Point clouds are read from compressed numpy arrays from the 'data' key.
        elif datum.datum.HasField('point_cloud'):
            X = np.load(os.path.join(scene_dir, datum.datum.point_cloud.filename))['data']
            # If structured array, extract relevant fields.
            # Otherwise, load numpy array as-is, XYZI in (N, 4) format
            if X.dtype.fields is not None:
                # TODO: Check if relevant point_format fields are available.
                # TODO: Expose all point fields.
                # fields = datum.datum.point_cloud.point_format
                # PointCloudPb2.ChannelType.DESCRIPTOR.values_by_name['X'].number
                X = np.hstack([X['X'], X['Y'], X['Z'], X['INTENSITY']])
            return X
        elif datum.datum.HasField('file_datum'):
            return datum.datum.file_datum.datum.filename
        elif datum.datum.HasField('radar_point_cloud'):
            X = np.load(os.path.join(scene_dir, datum.datum.radar_point_cloud.filename))['data']
            return X
        else:
            raise TypeError("Datum has unknown type {}".format(datum))

    def load_annotations(self, scene_idx, sample_idx_in_scene, datum_name):
        """Get annotations for a specified datum

        Parameters
        ----------
        scene_idx: int
            Index of the scene.

        sample_idx_in_scene: int
            Index of the sample within the scene at scene_idx.

        datum_name: str
            Name of the datum within sample

        Returns
        -------
        annotations: dict
            Dictionary mapping annotation key to Annotation object for given annotation type.
        """
        datum = self.get_datum(scene_idx, sample_idx_in_scene, datum_name)
        annotations = self.get_annotations(datum)
        # Load annotations into useful Python objects
        annotation_objects = {}
        for annotation_key in self.requested_annotations:
            # Some datums on a sample may not have associated annotations. Return "None" for those datums
            annotation_path = annotations.get(ANNOTATION_KEY_TO_TYPE_ID[annotation_key], None)
            if annotation_path is None:
                annotation_objects[annotation_key] = None
                continue

            annotation_file = os.path.join(self.scenes[scene_idx].directory, annotation_path)
            if annotation_key in self.dataset_metadata.ontology_table:
                # Load annotation object with ontology
                annotation_objects[annotation_key] = ANNOTATION_REGISTRY[annotation_key].load(
                    annotation_file, self.dataset_metadata.ontology_table[annotation_key]
                )
            elif ONTOLOGY_REGISTRY[annotation_key] is None:
                # Some tasks have no associated ontology
                annotation_objects[annotation_key] = ANNOTATION_REGISTRY[annotation_key].load(annotation_file, None)
            else:
                raise Exception(f"Cannot load annotation type {annotation_key}, no ontology found!")

        # Now do the same but for autolabels
        autolabel_annotations = self.get_autolabels_for_datum(scene_idx, sample_idx_in_scene, datum_name)
        for autolabel_key in self.requested_autolabels:
            # Some datums in a sample may not have associated annotations. Return "None" for those datums
            model_name, annotation_key = autolabel_key.split('/')
            # NOTE: model_name should typically not be included in the annotation_path stored inside the scene.json
            # if for some reason it is, then it needs to be removed.

            annotation_path = autolabel_annotations.get(autolabel_key, None)

            if annotation_path is None:
                autolabel_annotations[autolabel_key] = None
                continue
            if self.autolabel_root is not None:
                annotation_file = os.path.join(
                    self.autolabel_root, os.path.basename(self.scenes[scene_idx].directory), AUTOLABEL_FOLDER,
                    model_name, annotation_path
                )
            else:
                annotation_file = os.path.join(
                    self.scenes[scene_idx].directory, AUTOLABEL_FOLDER, model_name, annotation_path
                )

            if not os.path.exists(annotation_file):
                logging.warning(f'missing {annotation_file}')
                autolabel_annotations[autolabel_key] = None
                continue

            if autolabel_key in self.dataset_metadata.ontology_table:
                # Load annotation object with ontology
                autolabel_annotations[autolabel_key] = ANNOTATION_REGISTRY[annotation_key].load(
                    annotation_file, self.dataset_metadata.ontology_table[autolabel_key]
                )

            elif ONTOLOGY_REGISTRY[annotation_key] is None:
                # Some tasks have no associated ontology
                autolabel_annotations[autolabel_key] = ANNOTATION_REGISTRY[annotation_key].load(annotation_file, None)
            else:
                raise Exception(f"Cannot load annotation type {autolabel_key}, no ontology found!")

        annotation_objects.update(autolabel_annotations)

        return annotation_objects

    @staticmethod
    def get_annotations(datum):
        """
        Parameters
        ----------
        datum: Datum
            Datum of type image, point cloud, etc..

        Returns
        -------
        annotations: annotations_pb2
            Annotation proto object corresponding to the datum.
        """
        datum_type = datum.datum.WhichOneof('datum_oneof')
        datum_value = getattr(datum.datum, datum_type)
        return datum_value.annotations

    def get_autolabels_for_datum(self, scene_idx, sample_idx_in_scene, datum_name):
        """Get autolabels associated with a datum if available

        Parameters
        ----------
        scene_idx: int
            Index of the scene.

        sample_idx_in_scene: int
            Index of the sample within the scene at scene_idx.

        datum_name: str
            Name of the datum within sample

        Returns
        -------
        autolabels: dict
            Map of <autolabel_model>/<annotation_key> : <annotation_path>. Returns empty dictionary
            if no autolabels exist for that datum.
        """
        return self.scenes[scene_idx].get_autolabels(sample_idx_in_scene, datum_name)

    def get_camera_calibration(self, calibration_key, datum_name):
        """Get camera calibration given its calibration key and datum name.

        Parameters
        ----------
        calibration_key: str
            Calibration key.

        datum_name: str
            Datum name whose calibration is requested.

        Returns
        -------
        camera: Camera
            Calibrated camera with extrinsics/intrinsics set.
        """
        _, camera = self.calibration_table[(calibration_key, datum_name.lower())]
        return camera

    def get_sensor_extrinsics(self, calibration_key, datum_name):
        """Get sensor extrinsics given its calibration key and datum name.

        Parameters
        ----------
        calibration_key: str
            Calibration key.

        datum_name: str
            Datum name whose calibration is requested.

        Returns
        -------
        p_WS: Pose
            Extrinsics of sensor (S) with respect to the world (W)
        """
        p_WS, _ = self.calibration_table[(calibration_key, datum_name.lower())]
        return p_WS

    def get_datum_pose(self, datum):
        """Get the ego-pose associated with datum

        Parameters
        ----------
        datum: Datum
            Datum of type image, point cloud, etc..

        Returns
        -------
        datum_pose: Pose
            Pose object of datum's ego pose
        """

        if datum.datum.HasField('image'):
            datum_pose = Pose.load(datum.datum.image.pose)
        elif datum.datum.HasField('point_cloud'):
            datum_pose = Pose.load(datum.datum.point_cloud.pose)
        else:
            raise TypeError("Datum has unknown type {}".format(datum))

        # Empty pose -> identity
        if datum_pose.quat.norm == 0 and datum_pose.quat.magnitude == 0:
            datum_pose = Pose()
        return datum_pose

    def get_image_from_datum(self, scene_idx, sample_idx_in_scene, datum_name):
        """Get the sample image data from image datum.

        Parameters
        ----------
        scene_idx: int
            Index of the scene.

        sample_idx_in_scene: int
            Index of the sample within the scene at scene_idx.

        datum_name: str
            Name of the datum within sample

        Returns
        -------
        data: OrderedDict

            "timestamp": int
                Timestamp of the image in microseconds.

            "datum_name": str
                Sensor name from which the data was collected

            "rgb": PIL.Image (mode=RGB)
                Image in RGB format.

            "intrinsics": np.ndarray
                Camera intrinsics if available.

            "extrinsics": Pose
                Camera extrinsics with respect to the vehicle frame, if available.

            "pose": Pose
                Pose of sensor with respect to the world/global/local frame
                (reference frame that is initialized at start-time). (i.e. this
                provides the ego-pose in `pose_WC`).

        annotations: dict
            Map from annotation key to annotation file for datum

        """
        datum = self.get_datum(scene_idx, sample_idx_in_scene, datum_name)
        assert datum.datum.WhichOneof('datum_oneof') == 'image'

        # Get camera calibration and extrinsics for the datum name
        sample = self.get_sample(scene_idx, sample_idx_in_scene)

        if self.calibration_table:
            camera = self.get_camera_calibration(sample.calibration_key, datum.id.name)
            camera_intrinsics = camera.K
            camera_distortion = camera.D
            pose_VC = self.get_sensor_extrinsics(sample.calibration_key, datum.id.name)
            # Get ego-pose for the image (at the corresponding image timestamp t=Tc)
            pose_WC_Tc = Pose.load(datum.datum.image.pose)
        else:
            camera_intrinsics = None
            camera_distortion = None
            pose_VC = None
            pose_WC_Tc = Pose()

        # Populate data for image data
        image = self.load_datum(scene_idx, sample_idx_in_scene, datum_name)
        annotations = self.load_annotations(scene_idx, sample_idx_in_scene, datum_name)
        data = OrderedDict({
            "timestamp": datum.id.timestamp.ToMicroseconds(),
            "datum_name": datum.id.name,
            "rgb": image,
            "intrinsics": camera_intrinsics,
            "distortion": camera_distortion,
            "extrinsics": pose_VC,
            "pose": pose_WC_Tc
        })
        return data, annotations

    def get_point_cloud_from_datum(self, scene_idx, sample_idx_in_scene, datum_name):
        """Get the sample lidar data from point cloud datum.

        Parameters
        ----------
        scene_idx: int
            Index of the scene.

        sample_idx_in_scene: int
            Index of the sample within the scene at scene_idx.

        datum_name: str
            Name of the datum within sample

        Returns
        -------
        data: OrderedDict

            "timestamp": int
                Timestamp of the lidar in microseconds.

            "datum_name": str
                Sensor name from which the data was collected

            "extrinsics": Pose
                Sensor extrinsics with respect to the vehicle frame.

            "point_cloud": np.ndarray (N x 3)
                Point cloud in the local/world (L) frame returning X, Y and Z
                coordinates. The local frame is consistent across multiple
                timesteps in a scene.

            "extra_channels": np.ndarray (N x M)
                Remaining channels from point_cloud (i.e. lidar intensity I or pixel colors RGB)

            "pose": Pose
                Pose of sensor with respect to the world/global/local frame
                (reference frame that is initialized at start-time). (i.e. this
                provides the ego-pose in `pose_WS` where S refers to the point
                cloud sensor (S)).

        annotations: dict
            Map from annotation key to annotation file for datum
        """
        datum = self.get_datum(scene_idx, sample_idx_in_scene, datum_name)
        assert datum.datum.WhichOneof('datum_oneof') == 'point_cloud'

        # Get sensor extrinsics for the datum name
        if self.calibration_table:
            pose_VS = self.get_sensor_extrinsics(
                self.get_sample(scene_idx, sample_idx_in_scene).calibration_key, datum.id.name
            )
            # Determine the ego-pose of the lidar sensor (S) with respect to the world (W) @ t=Ts
            pose_WS_Ts = Pose.load(datum.datum.point_cloud.pose)
        else:
            pose_VS = None
            pose_WS_Ts = Pose()

        # Points are described in the Lidar sensor (S) frame captured at the
        # corresponding lidar timestamp (Ts).
        # Points are in the lidar sensor's (S) frame.
        X_S = self.load_datum(scene_idx, sample_idx_in_scene, datum_name)
        annotations = self.load_annotations(scene_idx, sample_idx_in_scene, datum_name)
        data = OrderedDict({
            "timestamp": datum.id.timestamp.ToMicroseconds(),
            "datum_name": datum.id.name,
            "extrinsics": pose_VS,
            "pose": pose_WS_Ts,
            "point_cloud": X_S[:, :3],
            "extra_channels": X_S[:, 3:],
        })
        return data, annotations

    def get_radar_point_cloud_from_datum(self, scene_idx, sample_idx_in_scene, datum_name):
        """Get the sample radar data from radar point cloud datum.

        Parameters
        ----------
        scene_idx: int
            Index of the scene.

        sample_idx_in_scene: int
            Index of the sample within the scene at scene_idx.

        datum_name: str
            Name of the datum within sample

        Returns
        -------
        data: OrderedDict

            "timestamp": int
                Timestamp of the radar point cloud in microseconds.

            "datum_name": str
                Sensor name from which the data was collected

            "extrinsics": Pose
                Sensor extrinsics with respect to the vehicle frame.

            "point_cloud": np.ndarray (N x 3)
                Point cloud in the local/world (L) frame returning X, Y and Z
                coordinates. The local frame is consistent across multiple
                timesteps in a scene.

            "velocity": np.ndarray(N x 3)
                Velocity vectors in sensor frame.

            "covariance": np.ndarray(N x 3 x 3)
                Covariance matrix of point positions in sensor frame.

            "extra_channels": np.ndarray (N x M)
                Remaining channels from radar, rcs_dbm, probability, sensor_id etc

            "pose": Pose
                Pose of sensor with respect to the world/global/local frame
                (reference frame that is initialized at start-time). (i.e. this
                provides the ego-pose in `pose_WS` where S refers to the point
                cloud sensor (S)).

        annotations: dict
            Map from annotation key to annotation file for datum
        """
        datum = self.get_datum(scene_idx, sample_idx_in_scene, datum_name)
        assert datum.datum.WhichOneof('datum_oneof') == 'radar_point_cloud'

        # Get sensor extrinsics for the datum name
        if self.calibration_table:
            pose_VS = self.get_sensor_extrinsics(
                self.get_sample(scene_idx, sample_idx_in_scene).calibration_key, datum.id.name
            )
            # Determine the ego-pose of the lidar sensor (S) with respect to the world (W) @ t=Ts
            pose_WS_Ts = Pose.load(datum.datum.radar_point_cloud.pose)
        else:
            pose_VS = None
            pose_WS_Ts = Pose()

        # Points are described in the Radar sensor (S) frame captured at the
        # corresponding radar timestamp (Ts).
        # Points are in the radar sensor's (S) frame.
        X_S = self.load_datum(scene_idx, sample_idx_in_scene, datum_name)

        data = OrderedDict({
            "timestamp": datum.id.timestamp.ToMicroseconds(),
            "datum_name": datum.id.name,
            "extrinsics": pose_VS,
            "pose": pose_WS_Ts,
        })

        # This is the channel format that we saved the proto with.
        # We need to use this to lookup which columns we want, and find their position
        # to index into the numpy array with.
        channels = list(datum.datum.radar_point_cloud.point_format)

        def fetch_channel_index_if_available(channel_ids, channel_format):
            """ Helper function, returns index into channel_format that map to the requested chanels_ids.
               If not all of the channel ids are available in the channel_format, then return None.
            """
            try:
                idx = [channel_format.index(i) for i in channel_ids]
                return idx
            except ValueError:
                return None

        # Keep track of the columns we have explicitly asked for, what is left over will become "extra_channels"
        fetched_columns = []

        xyz_ids = [
            radar_point_cloud_pb2.RadarPointCloud.X, radar_point_cloud_pb2.RadarPointCloud.Y,
            radar_point_cloud_pb2.RadarPointCloud.Z
        ]
        xyz_idx = fetch_channel_index_if_available(xyz_ids, channels)
        if xyz_idx:
            data['point_cloud'] = X_S[:, xyz_idx]
            fetched_columns.extend(xyz_idx)

        vel_ids = [
            radar_point_cloud_pb2.RadarPointCloud.V_X, radar_point_cloud_pb2.RadarPointCloud.V_Y,
            radar_point_cloud_pb2.RadarPointCloud.V_Z
        ]
        vel_idx = fetch_channel_index_if_available(vel_ids, channels)
        if vel_idx:
            data['velocity'] = X_S[:, vel_idx]
            fetched_columns.extend(vel_idx)

        cov_ids = [ radar_point_cloud_pb2.RadarPointCloud.COV_XX, radar_point_cloud_pb2.RadarPointCloud.COV_XY, radar_point_cloud_pb2.RadarPointCloud.COV_XZ, \
                    radar_point_cloud_pb2.RadarPointCloud.COV_YX, radar_point_cloud_pb2.RadarPointCloud.COV_YY, radar_point_cloud_pb2.RadarPointCloud.COV_YZ, \
                    radar_point_cloud_pb2.RadarPointCloud.COV_ZX, radar_point_cloud_pb2.RadarPointCloud.COV_ZY, radar_point_cloud_pb2.RadarPointCloud.COV_ZZ]
        cov_idx = fetch_channel_index_if_available(cov_ids, channels)
        if cov_idx:
            data['covariance'] = X_S[:, cov_idx].reshape(-1, 3, 3)
            fetched_columns.extend(cov_idx)

        # Dump whatever we did not explictly ask for into "extra_channels"
        data['extra_channels'] = np.delete(X_S, fetched_columns, axis=1)

        annotations = self.load_annotations(scene_idx, sample_idx_in_scene, datum_name)

        return data, annotations

    def get_file_meta_from_datum(self, scene_idx, sample_idx_in_scene, datum_name):
        """Get the sample file info from file datum.

        Parameters
        ----------
        scene_idx: int
            Index of the scene.

        sample_idx_in_scene: int
            Index of the sample within the scene at scene_idx.

        datum_name: str
            Name of the datum within sample

        Returns
        -------
        data: OrderedDict

            "timestamp": int
                Timestamp of the image in microseconds.

            "datum_name": str
                Sensor name from which the data was collected

            "filename": str
                File name associate to the file datum.

        annotations: dict
            Map from annotation key to annotation file for datum
        """
        datum = self.get_datum(scene_idx, sample_idx_in_scene, datum_name)
        assert datum.datum.WhichOneof('datum_oneof') == 'file_datum'

        annotations = {key: datum.datum.file_datum.annotations[key].filename \
                       for key in datum.datum.file_datum.annotations}
        data = OrderedDict({
            "timestamp": datum.id.timestamp.ToMicroseconds(),
            "datum_name": datum.id.name,
            "filename": self.load_datum(scene_idx, sample_idx_in_scene, datum_name),
        })
        return data, annotations


def _parse_autolabeled_scenes(
    scene_dir,
    requested_autolabels,
    autolabel_root=None,
    skip_missing_data=False,
    use_diskcache=False,
):
    """Parse autolabeled scene JSONs

    Parameters
    ----------
    scene_dir: str
        Path to root of scene directory

    requested_autolabels: tuple[str]
        Tuple of strings of format "<autolabel_model>/<annotation_key>"

    autolabel_root: str, default: None
        Path to autolabel root folder

    skip_missing_data: bool, defaul: False
        If true, skip over missing autolabel scenes

    use_diskcache: bool, default: False
        If diskcache should be used for autolabels

    Returns
    -------
    autolabeled_scenes: dict
        Mapping from requested_autolabel key "<autolabel_model>/<annotation_key>" to SceneContainer
    """
    autolabeled_scenes = {}
    for autolabel in requested_autolabels:
        try:
            (autolabel_model, autolabel_type) = autolabel.split("/")
        except Exception as e:
            raise ValueError(
                "Expected autolabel format <autolabel_model>/<annotation_key>, got {}".format(autolabel)
            ) from e
        if autolabel_root is not None:
            autolabel_dir = os.path.join(
                os.path.abspath(autolabel_root), os.path.basename(scene_dir), AUTOLABEL_FOLDER, autolabel_model
            )
        else:
            autolabel_dir = os.path.join(scene_dir, AUTOLABEL_FOLDER, autolabel_model)
        autolabel_scene = os.path.join(autolabel_dir, SCENE_JSON_FILENAME)

        assert autolabel_type in ANNOTATION_KEY_TO_TYPE_ID, 'Autolabel type {} not valid'.format(autolabel_type)

        if skip_missing_data:
            if not (os.path.exists(autolabel_dir) and os.path.exists(autolabel_scene)):
                logging.debug(f'skipping autolabel {autolabel_dir}')
                continue
        else:
            assert os.path.exists(autolabel_dir), 'Path to autolabels {} does not exist'.format(autolabel_dir)
            assert os.path.exists(autolabel_scene), 'Scene JSON expected but not found at {}'.format(autolabel_scene)

        autolabeled_scenes[autolabel] = SceneContainer(
            autolabel_scene, directory=autolabel_dir, use_diskcache=use_diskcache
        )
    return autolabeled_scenes<|MERGE_RESOLUTION|>--- conflicted
+++ resolved
@@ -1083,9 +1083,6 @@
             for (name, intrinsic, extrinsic) in zip(calibration.names, calibration.intrinsics, calibration.extrinsics):
                 p_WS = Pose.load(extrinsic)
                 # If the intrinsics are invalid, i.e. fx = fy = 0, then it is
-<<<<<<< HEAD
-                # assumed to be a LIDAR or RADAR sensor.
-=======
                 # assumed to be a LIDAR sensor.
 
                 # TODO: this needs a refactor for two reasons,
@@ -1098,7 +1095,6 @@
                     if hasattr(intrinsic, k):
                         distortion[k] = getattr(intrinsic, k)
 
->>>>>>> 031b6254
                 cam = Camera.from_params(
                     intrinsic.fx, intrinsic.fy, intrinsic.cx, intrinsic.cy, p_WS, distortion=distortion
                 ) if intrinsic.fx > 0 and intrinsic.fy > 0 else None
